import math
import torch
import torch.nn as nn
import torch.optim as optim
from torch.utils.data import DataLoader
from torch.nn.utils import clip_grad_norm_
import numpy as np
import matplotlib.pyplot as plt
import argparse
import os
import time
import csv
from datetime import datetime
from sklearn.preprocessing import LabelEncoder

# Fixed Model Architecture
class FixedEncoder(nn.Module):
    """Fixed encoder with proper shape handling"""
    def __init__(self, input_shape, latent_dim=128):
        super(FixedEncoder, self).__init__()
        
        if isinstance(input_shape, torch.Size):
            input_shape = tuple(input_shape)
        if len(input_shape) == 2:
            self.input_shape = (1, *input_shape)
        else:
            self.input_shape = input_shape

        # Fixed architecture with correct padding
        self.encoder = nn.Sequential(
            # First conv: 1025x938 -> 513x469
            nn.Conv2d(1, 32, kernel_size=4, stride=2, padding=1),
            nn.BatchNorm2d(32),
            nn.LeakyReLU(0.2),
            
            # Second conv: 513x469 -> 257x235  
            nn.Conv2d(32, 64, kernel_size=4, stride=2, padding=1),
            nn.BatchNorm2d(64),
            nn.LeakyReLU(0.2),
            
            # Third conv: 257x235 -> 129x118
            nn.Conv2d(64, 128, kernel_size=4, stride=2, padding=1),
            nn.BatchNorm2d(128),
            nn.LeakyReLU(0.2),
            
            # Fourth conv: 129x118 -> 65x59
            nn.Conv2d(128, 256, kernel_size=4, stride=2, padding=1),
            nn.BatchNorm2d(256),
            nn.LeakyReLU(0.2),
        )

        # Calculate exact output size
        with torch.no_grad():
            dummy = torch.zeros(1, *self.input_shape)
            encoder_output = self.encoder(dummy)
            self.encoder_shape = encoder_output.shape[1:]  # [C, H, W]
            self.encoder_flatten = encoder_output.numel() // encoder_output.shape[0]
            print(f"Fixed Encoder output shape: {self.encoder_shape}")
            print(f"Fixed Flatten size: {self.encoder_flatten}")

        # Latent layers with proper initialization
        self.fc_mu = nn.Linear(self.encoder_flatten, latent_dim)
        self.fc_logvar = nn.Linear(self.encoder_flatten, latent_dim)
        
        # Critical: Initialize logvar properly
        nn.init.normal_(self.fc_logvar.weight, 0, 0.001)
        nn.init.constant_(self.fc_logvar.bias, -3.0)

    def forward(self, x):
        if x.dim() == 3:
            x = x.unsqueeze(1)
        
        x = self.encoder(x)
        x = x.view(x.size(0), -1)
        
        mu = self.fc_mu(x)
        logvar = self.fc_logvar(x)
        
        # Critical: Clamp logvar to prevent explosion
        logvar = torch.clamp(logvar, min=-15, max=5)
        
        return mu, logvar


class FixedDecoder(nn.Module):
    """Fixed decoder that matches encoder exactly"""
    def __init__(self, output_shape, encoder_shape, latent_dim=128):
        super(FixedDecoder, self).__init__()
        self.output_shape = output_shape
        self.latent_dim = latent_dim
        
        if len(encoder_shape) == 3:
            self.channels, self.height, self.width = encoder_shape
        else:
            raise ValueError(f"Invalid encoder_shape: {encoder_shape}")
        
        self.encoder_flatten = self.channels * self.height * self.width

        # FC layer to expand latent vector
        self.fc = nn.Linear(latent_dim, self.encoder_flatten)

        # Decoder layers - EXACT reverse of encoder
        self.decoder = nn.Sequential(
            # 65x59 -> 129x118
            nn.ConvTranspose2d(256, 128, kernel_size=4, stride=2, padding=1),
            nn.BatchNorm2d(128),
            nn.LeakyReLU(0.2),

            # 129x118 -> 257x235
            nn.ConvTranspose2d(128, 64, kernel_size=4, stride=2, padding=1),
            nn.BatchNorm2d(64),
            nn.LeakyReLU(0.2),

            # 257x235 -> 513x469
            nn.ConvTranspose2d(64, 32, kernel_size=4, stride=2, padding=1),
            nn.BatchNorm2d(32),
            nn.LeakyReLU(0.2),

            # 513x469 -> 1025x938 (target size)
            nn.ConvTranspose2d(32, 1, kernel_size=4, stride=2, padding=1),
            nn.Sigmoid()
        )

    def forward(self, z):
        x = self.fc(z)
        x = x.view(x.size(0), self.channels, self.height, self.width)
        x = self.decoder(x)
        
        # Critical: Ensure exact output size
        target_h, target_w = self.output_shape[-2:]
        if x.shape[-2] != target_h or x.shape[-1] != target_w:
            x = torch.nn.functional.interpolate(
                x, size=(target_h, target_w), 
                mode='bilinear', align_corners=False
            )
        
        return x


class FixedVAE(nn.Module):
    """Fixed VAE with robust architecture"""
    def __init__(self, input_shape, latent_dim=128, beta=1e-4):
        super(FixedVAE, self).__init__()
        self.input_shape = input_shape
        self.latent_dim = latent_dim
        self.beta = beta

        self.encoder = FixedEncoder(input_shape, latent_dim)
        self.decoder = FixedDecoder(
            output_shape=input_shape,
            encoder_shape=self.encoder.encoder_shape,
            latent_dim=latent_dim
        )

    def reparameterize(self, mu, logvar):
        """Robust reparameterization"""
        std = torch.exp(0.5 * logvar)
        std = torch.clamp(std, min=1e-6, max=10)  # Prevent extreme values
        eps = torch.randn_like(std)
        return mu + eps * std

    def loss_function(self, recon_x, x, mu, logvar, beta=None):
        """Robust loss calculation"""
        if beta is None:
            beta = self.beta
        
        # Reconstruction loss
        recon_loss = torch.nn.functional.mse_loss(recon_x, x, reduction='mean')
        
        # KL divergence with stability
        kl_loss = -0.5 * torch.mean(1 + logvar - mu.pow(2) - logvar.exp())
        kl_loss = torch.clamp(kl_loss, min=0, max=100)  # Prevent explosion
        
        total_loss = recon_loss + beta * kl_loss
        
        return total_loss, recon_loss, kl_loss

    def sample(self, num_samples, device='cpu'):
        """Generate samples"""
        with torch.no_grad():
            z = torch.randn(num_samples, self.latent_dim).to(device)
            samples = self.decoder(z)
            return samples

    def forward(self, x):
        mu, logvar = self.encoder(x)
        z = self.reparameterize(mu, logvar)
        recon_x = self.decoder(z)
        return recon_x, mu, logvar


# Import your existing data loading functions
from data_loading import create_vae_datasets, encode_labels, load_file_paths


def robust_train_epoch(model, train_loader, optimizer, device, beta, grad_clip):
    """Robust training epoch with error handling"""
    model.train()
    total_loss = 0
    recon_loss = 0
    kl_loss = 0
    valid_batches = 0
    
    mu_values = []
    logvar_values = []
    
    for batch_idx, batch in enumerate(train_loader):
        try:
            # Handle both conditional and non-conditional data
            if isinstance(batch, tuple):
                data = batch[0]  # Take only the spectrogram data
            else:
                data = batch
            
            data = data.to(device)
            
            # Validate input
            if torch.isnan(data).any() or torch.isinf(data).any():
                print(f"Skipping batch {batch_idx}: NaN/Inf in input")
                continue
            
            optimizer.zero_grad()
            
            # Forward pass
            recon_x, mu, logvar = model(data)
            
            # Validate outputs
            if (torch.isnan(recon_x).any() or torch.isinf(recon_x).any() or
                torch.isnan(mu).any() or torch.isinf(mu).any() or
                torch.isnan(logvar).any() or torch.isinf(logvar).any()):
                print(f"Skipping batch {batch_idx}: NaN/Inf in outputs")
                continue
            
            # Compute loss
            batch_total_loss, batch_recon_loss, batch_kl_loss = model.loss_function(
                recon_x, data, mu, logvar, beta=beta
            )
            
            # Validate loss
            if torch.isnan(batch_total_loss) or torch.isinf(batch_total_loss):
                print(f"Skipping batch {batch_idx}: NaN/Inf in loss")
                continue
            
            # Backward pass
            batch_total_loss.backward()
            
            # Check gradients
            valid_gradients = True
            for name, param in model.named_parameters():
                if param.grad is not None:
                    if torch.isnan(param.grad).any() or torch.isinf(param.grad).any():
                        valid_gradients = False
                        break
            
            if not valid_gradients:
                print(f"Skipping batch {batch_idx}: Invalid gradients")
                optimizer.zero_grad()
                continue
            
            # Clip gradients
            grad_norm = clip_grad_norm_(model.parameters(), grad_clip)
            
            # Update parameters
            optimizer.step()
            
            # Accumulate statistics
            total_loss += batch_total_loss.item()
            recon_loss += batch_recon_loss.item()
            kl_loss += batch_kl_loss.item()
            valid_batches += 1
            
            # Store latent statistics
            mu_values.append(mu.detach().cpu())
            logvar_values.append(logvar.detach().cpu())
            
            # Progress reporting
            if batch_idx % 100 == 0:
                print(f"  Batch {batch_idx}: Loss={batch_total_loss.item():.4f}, "
                      f"Recon={batch_recon_loss.item():.4f}, KL={batch_kl_loss.item():.4f}, "
                      f"GradNorm={grad_norm:.4f}")
            
        except Exception as e:
            print(f"Error in batch {batch_idx}: {e}")
            continue
    
    # Calculate averages
    if valid_batches > 0:
        total_loss /= valid_batches
        recon_loss /= valid_batches
        kl_loss /= valid_batches
    
    # Calculate latent statistics
    latent_stats = {}
    if mu_values and logvar_values:
        mu_tensor = torch.cat(mu_values, dim=0)
        logvar_tensor = torch.cat(logvar_values, dim=0)
        latent_stats = {
            'mu_mean': mu_tensor.mean().item(),
            'mu_std': mu_tensor.std().item(),
            'logvar_mean': logvar_tensor.mean().item(),
            'logvar_std': logvar_tensor.std().item(),
            'actual_var': torch.exp(logvar_tensor).mean().item()
        }
    
    return total_loss, recon_loss, kl_loss, latent_stats, valid_batches


def robust_validate_epoch(model, val_loader, device, beta):
    """Robust validation epoch"""
    model.eval()
    total_loss = 0
    recon_loss = 0
    kl_loss = 0
    valid_batches = 0
    
    with torch.no_grad():
        for batch_idx, batch in enumerate(val_loader):
            try:
                # Handle both conditional and non-conditional data
                if isinstance(batch, tuple):
                    data = batch[0]
                else:
                    data = batch
                
                data = data.to(device)
                
                # Validate input
                if torch.isnan(data).any() or torch.isinf(data).any():
                    continue
                
                # Forward pass
                recon_x, mu, logvar = model(data)
                
                # Validate outputs
                if (torch.isnan(recon_x).any() or torch.isinf(recon_x).any() or
                    torch.isnan(mu).any() or torch.isinf(mu).any() or
                    torch.isnan(logvar).any() or torch.isinf(logvar).any()):
                    continue
                
                # Compute loss
                batch_total_loss, batch_recon_loss, batch_kl_loss = model.loss_function(
                    recon_x, data, mu, logvar, beta=beta
                )
                
                # Validate loss
                if torch.isnan(batch_total_loss) or torch.isinf(batch_total_loss):
                    continue
                
                total_loss += batch_total_loss.item()
                recon_loss += batch_recon_loss.item()
                kl_loss += batch_kl_loss.item()
                valid_batches += 1
                
            except Exception as e:
                print(f"Validation error in batch {batch_idx}: {e}")
                continue
    
    # Calculate averages
    if valid_batches > 0:
        total_loss /= valid_batches
        recon_loss /= valid_batches
        kl_loss /= valid_batches
    
    return total_loss, recon_loss, kl_loss


def main():
    parser = argparse.ArgumentParser(description='Fixed Robust VAE Training')
    parser.add_argument('--data_dir', required=True, help="Path to spectrogram directory")
    parser.add_argument('--batch_size', type=int, default=8, help="Batch size")
    parser.add_argument('--epochs', type=int, default=50, help="Number of epochs")
    parser.add_argument('--lr', type=float, default=1e-5, help="Learning rate")
    parser.add_argument('--latent_dim', type=int, default=128, help="Latent dimension")
    parser.add_argument('--beta', type=float, default=1e-4, help="Beta parameter")
    parser.add_argument('--grad_clip', type=float, default=0.5, help="Gradient clipping")
    parser.add_argument('--output_dir', default='robust_vae_results', help="Output directory")
    
    args = parser.parse_args()
    
    # Setup
    device = torch.device("cuda" if torch.cuda.is_available() else "cpu")
    print(f"Using device: {device}")
    
    # Create output directory
    timestamp = datetime.now().strftime("%Y%m%d_%H%M%S")
    output_dir = os.path.join(args.output_dir, f"robust_vae_{timestamp}")
    os.makedirs(output_dir, exist_ok=True)
    print(f"Output directory: {output_dir}")
    
    # Load data
    print("Loading data...")
    file_paths = load_file_paths(args.data_dir)
    print(f"Found {len(file_paths)} spectrogram files")
    
    # Create datasets (non-conditional for simplicity)
    train_dataset, val_dataset, test_dataset, spectrogram_shape, _ = create_vae_datasets(
        args.data_dir, 
        conditional=False,  # Start with non-conditional
        augment=False
    )
    
    print(f"Dataset sizes - Train: {len(train_dataset)}, Val: {len(val_dataset)}")
    print(f"Spectrogram shape: {spectrogram_shape}")
    
    # Create data loaders with error handling
    train_loader = DataLoader(
        train_dataset, 
        batch_size=args.batch_size, 
        shuffle=True, 
        num_workers=0,  # Avoid multiprocessing issues
        drop_last=True,
        pin_memory=False
    )
    
    val_loader = DataLoader(
        val_dataset, 
        batch_size=args.batch_size, 
        shuffle=False,
        num_workers=0,
        drop_last=False,
        pin_memory=False
    )
    
    # Initialize model
    print("Initializing Fixed VAE...")
    model = FixedVAE(
        input_shape=spectrogram_shape,
        latent_dim=args.latent_dim,
        beta=args.beta
    ).to(device)
    
    print(f"Model parameters: {sum(p.numel() for p in model.parameters()):,}")
    
    # Optimizer and scheduler
    optimizer = optim.AdamW(
        model.parameters(),
        lr=args.lr,
        weight_decay=1e-4,
        betas=(0.9, 0.999),
        eps=1e-8
    )
    
    scheduler = optim.lr_scheduler.ReduceLROnPlateau(
        optimizer, mode='min', factor=0.8, patience=5, 
        min_lr=1e-7, verbose=True
    )
    
    # Training log
    log_file = os.path.join(output_dir, "robust_vae_log.csv")
    with open(log_file, 'w') as f:
        writer = csv.writer(f)
        writer.writerow([
            'epoch', 'train_loss', 'train_recon_loss', 'train_kl_loss',
            'val_loss', 'val_recon_loss', 'val_kl_loss', 'lr', 'beta',
            'mu_mean', 'mu_std', 'logvar_mean', 'logvar_std', 'actual_var',
            'train_batches', 'time_elapsed'
        ])
    
    # Training loop
    best_val_loss = float('inf')
    start_time = time.time()
    
    print(f"\nStarting Robust VAE training:")
    print(f"- Learning rate: {args.lr}")
    print(f"- Beta: {args.beta}")
    print(f"- Latent dim: {args.latent_dim}")
    print(f"- Gradient clipping: {args.grad_clip}")
    
    for epoch in range(args.epochs):
        epoch_start = time.time()
        current_lr = optimizer.param_groups[0]['lr']
        
        print(f"\nEpoch {epoch+1}/{args.epochs} (LR: {current_lr:.2e})")
        
        # Training
        train_loss, train_recon, train_kl, latent_stats, train_batches = robust_train_epoch(
            model, train_loader, optimizer, device, args.beta, args.grad_clip
        )
        
        # Validation
        val_loss, val_recon, val_kl = robust_validate_epoch(
            model, val_loader, device, args.beta
        )
        
        # Update scheduler
        scheduler.step(val_loss)
        
        # Time tracking
        epoch_time = time.time() - epoch_start
        total_time = time.time() - start_time
        
        # Print summary
        print(f"Epoch {epoch+1} Summary:")
        print(f"  Time: {epoch_time:.2f}s | Total: {total_time//60:.0f}m {total_time%60:.0f}s")
        print(f"  Train: Loss={train_loss:.4f}, Recon={train_recon:.4f}, KL={train_kl:.4f}")
        print(f"  Val:   Loss={val_loss:.4f}, Recon={val_recon:.4f}, KL={val_kl:.4f}")
        print(f"  Valid batches: {train_batches}/{len(train_loader)}")
        
        if latent_stats:
            print(f"  Latent: μ={latent_stats['mu_mean']:.4f}±{latent_stats['mu_std']:.4f}, "
                  f"σ²={latent_stats['actual_var']:.4f}")
        
        # Save log
        with open(log_file, 'a') as f:
            writer = csv.writer(f)
            writer.writerow([
                epoch+1, train_loss, train_recon, train_kl,
                val_loss, val_recon, val_kl, current_lr, args.beta,
                latent_stats.get('mu_mean', 0), latent_stats.get('mu_std', 0),
                latent_stats.get('logvar_mean', 0), latent_stats.get('logvar_std', 0),
                latent_stats.get('actual_var', 0), train_batches, total_time
            ])
        
        # Save best model
        if val_loss < best_val_loss:
            best_val_loss = val_loss
<<<<<<< HEAD
            # torch.save({
            #     'epoch': epoch+1,
            #     'model_state_dict': model.state_dict(),
            #     'optimizer_state_dict': optimizer.state_dict(),
            #     'val_loss': val_loss,
            #     'args': vars(args)
            # }, os.path.join(output_dir, 'best_robust_model.pth'))
            # print(f"  → New best model saved! (Val Loss: {val_loss:.4f})")
=======
#            torch.save({
#                'epoch': epoch+1,
#                'model_state_dict': model.state_dict(),
#                'optimizer_state_dict': optimizer.state_dict(),
#                'val_loss': val_loss,
#                'args': vars(args)
#            }, os.path.join(output_dir, 'best_robust_model.pth'))
#            print(f"  → New best model saved! (Val Loss: {val_loss:.4f})")
>>>>>>> 29981ed8
        
        # Early stopping
        if train_batches < len(train_loader) * 0.5:
            print("Early stopping: Too many failed batches")
            break
        
        if train_kl > 1000:
            print("Early stopping: KL divergence explosion")
            break
    
    print(f"\nTraining completed! Best validation loss: {best_val_loss:.4f}")
    print(f"Results saved in: {output_dir}")


if __name__ == "__main__":
    main()<|MERGE_RESOLUTION|>--- conflicted
+++ resolved
@@ -514,16 +514,6 @@
         # Save best model
         if val_loss < best_val_loss:
             best_val_loss = val_loss
-<<<<<<< HEAD
-            # torch.save({
-            #     'epoch': epoch+1,
-            #     'model_state_dict': model.state_dict(),
-            #     'optimizer_state_dict': optimizer.state_dict(),
-            #     'val_loss': val_loss,
-            #     'args': vars(args)
-            # }, os.path.join(output_dir, 'best_robust_model.pth'))
-            # print(f"  → New best model saved! (Val Loss: {val_loss:.4f})")
-=======
 #            torch.save({
 #                'epoch': epoch+1,
 #                'model_state_dict': model.state_dict(),
@@ -532,8 +522,7 @@
 #                'args': vars(args)
 #            }, os.path.join(output_dir, 'best_robust_model.pth'))
 #            print(f"  → New best model saved! (Val Loss: {val_loss:.4f})")
->>>>>>> 29981ed8
-        
+#      
         # Early stopping
         if train_batches < len(train_loader) * 0.5:
             print("Early stopping: Too many failed batches")
